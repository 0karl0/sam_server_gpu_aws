--- conflicted
+++ resolved
@@ -824,14 +824,9 @@
 def resized_watcher_loop():
     while True:
         try:
-<<<<<<< HEAD
             if not (s3_client and S3_BUCKET):
-=======
             try:
-                users = os.listdir(SHARED_DIR)
-            except OSError as e:
-                print(f"[resized_watcher] cannot access {SHARED_DIR}: {e}")
->>>>>>> 62941801
+
                 time.sleep(0.5)
                 continue
             resp = s3_client.list_objects_v2(Bucket=S3_BUCKET, Delimiter="/")
@@ -840,7 +835,6 @@
                 processed = set()
                 proc_key = f"{user}/output/processed.json"
                 try:
-<<<<<<< HEAD
                     obj = s3_client.get_object(Bucket=S3_BUCKET, Key=proc_key)
                     processed = set(json.loads(obj["Body"].read()))
                 except Exception:
@@ -852,13 +846,7 @@
                     fname = os.path.basename(item["Key"])
                     if not fname.lower().endswith(".png"):
                         continue
-=======
-                    files = [f for f in os.listdir(resized_dir) if f.lower().endswith(".png")]
-                except OSError as e:
-                    print(f"[resized_watcher] cannot access {resized_dir}: {e}")
-                    continue
-                for fname in files:
->>>>>>> 62941801
+
                     stem, _ = os.path.splitext(fname)
                     print(f'found {fname} and launching a thread with run_sagemaker_job using arguments {stem} and {user}')
                     key = (user, stem)
